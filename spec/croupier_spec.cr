--- conflicted
+++ resolved
@@ -707,19 +707,11 @@
         TaskManager.@queued_changes.should eq Set{"input", "input2"}
       end
     end
-<<<<<<< HEAD
-    # FIXME add test to check what is being watched
-=======
->>>>>>> a7992315
   end
 
   describe "auto_run" do
     it "should run tasks when inputs change" do
-<<<<<<< HEAD
-      with_scenario("basic", to_create: {"input" => "foo", "input2" => "bar"}) do
-=======
-      with_scenario("basic") do
->>>>>>> a7992315
+      with_scenario("basic") do
         TaskManager.auto_run
         # We need to yield or else the watch callbacks never run
         Fiber.yield
@@ -728,11 +720,6 @@
         # We create input, which is output3's dependency
         File.open("input", "w") << "bar"
         Fiber.yield
-<<<<<<< HEAD
-        # And now output3 should exist
-        File.exists?("output3").should be_true
-        TaskManager.stop_auto
-=======
         # Tasks are not runnable (missing input2)
         File.exists?("output3").should be_false
         # We create input, which is output3's dependency
@@ -788,7 +775,6 @@
         TaskManager.auto_stop
         # It should only have ran once
         x.should eq 1
->>>>>>> a7992315
       end
     end
   end
