--- conflicted
+++ resolved
@@ -457,51 +457,6 @@
       save_run
     end
 
-<<<<<<< HEAD
-    @stop_autorun = false
-
-    def stop_auto
-      @stop_autorun = true
-      while @stop_autorun
-        p! "task loop #{@stop_autorun}"
-        sleep 1.seconds # Give the task time to finish
-      end
-    end
-
-    def auto_run
-      @stop_autorun = false
-      watch
-      spawn do
-        loop do
-          p! "run loop #{@stop_autorun} #{@queued_changes}"
-
-          if @stop_autorun
-            p! "Stopping autorun"
-            @stop_autorun = false
-            break
-          end
-
-          begin
-            if @queued_changes.empty?
-              p! "empty"
-              Fiber.yield
-              sleep(1.seconds)
-            else
-              p! "running"
-              Log.info { "Detected changes in #{@queued_changes}" }
-              self.modified = @queued_changes
-              @queued_changes.clear
-              run_tasks
-            end
-          rescue ex
-            # Sometimes we can't run because not all dependencies
-            # are there yet. We'll try again later
-            unless ex.message.to_s.starts_with?("Can't run: Unknown inputs")
-              raise ex
-            end
-          ensure
-            @queued_changes.clear
-=======
     @autorun_control = Channel(Bool).new
 
     def auto_stop
@@ -541,7 +496,6 @@
                 Log.warn { "#{ex.message}" }
               end
             end
->>>>>>> a7992315
           end
         end
       end
